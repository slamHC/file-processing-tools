import sys, os
sys.path.append(os.path.join(sys.path[0],'file_processing'))

def test_txt_text():
    from file_processing.file import File
    txt_1 = File('tests/resources/test_files/government_of_canada_wikipedia.txt')
    txt_2 = File('tests/resources/test_files/usa_government_wikipedia.txt')
    assert len(txt_1.metadata['text']) == 38983
    assert len(txt_2.metadata['text']) == 47819

def test_txt_num_lines():
    # indirectly tests lines attribute
    from file_processing.file import File
    txt_1 = File('tests/resources/test_files/government_of_canada_wikipedia.txt')
    txt_2 = File('tests/resources/test_files/usa_government_wikipedia.txt')
    assert txt_1.metadata['num_lines'] == 306
    assert txt_2.metadata['num_lines'] == 383

def test_txt_num_words():
    # indirectly tests words attribute
    from file_processing.file import File
    txt_1 = File('tests/resources/test_files/government_of_canada_wikipedia.txt')
    txt_2 = File('tests/resources/test_files/usa_government_wikipedia.txt')
    assert txt_1.metadata['num_words'] == 5691
    assert txt_2.metadata['num_words'] == 7160


def test_docx_text():
    from file_processing.file import File
    docx_1 = File('tests/resources/test_files/HealthCanadaOverviewFromWikipedia.docx')
    docx_2 = File('tests/resources/test_files/SampleReport.docx')
    assert len(docx_1.metadata['text']) == 1631
    assert len(docx_2.metadata['text']) == 3220


def test_docx_author():
    from file_processing.file import File
    from docx import Document

    # Paths of test files
    test_docx_1_path = 'tests/resources/test_files/HealthCanadaOverviewFromWikipedia.docx'
    test_docx_2_path = 'tests/resources/test_files/SampleReport.docx'

    # Arbitrary test author names
    test_author_1 = 'Test Author One'
    test_author_2 = 'Second Test Author'

    # Update test docx files to have test names
    for x in [(test_docx_1_path,test_author_1), (test_docx_2_path, test_author_2)]:
        doc = Document(x[0])
        doc.core_properties.author = x[1]
        doc.save(x[0])

    # Test author names match
    docx_1 = File(test_docx_1_path)
    docx_2 = File(test_docx_2_path)
    assert docx_1.metadata['author'] == test_author_1
    assert docx_2.metadata['author'] == test_author_2


def test_docx_last_modified_by():
    from file_processing.file import File
    from docx import Document

    # Paths of test files
    test_docx_1_path = 'tests/resources/test_files/HealthCanadaOverviewFromWikipedia.docx'
    test_docx_2_path = 'tests/resources/test_files/SampleReport.docx'

    # Arbitrary test last_modified_by names
    test_last_modified_by_1 = 'Test last_modified_by One'
    test_last_modified_by_2 = 'last_modified_by Test Author'

    # Update test docx files to have test names
    for x in [(test_docx_1_path,test_last_modified_by_1), (test_docx_2_path, test_last_modified_by_2)]:
        doc = Document(x[0])
        doc.core_properties.last_modified_by = x[1]
        doc.save(x[0])

    # Test last_modified_by names match
    docx_1 = File(test_docx_1_path)
    docx_2 = File(test_docx_2_path)
    assert docx_1.metadata['last_modified_by'] == test_last_modified_by_1
    assert docx_2.metadata['last_modified_by'] == test_last_modified_by_2


def test_pdf_ocr_text_found():
    from file_processing.file import File
    pdf_1 = File('tests/resources/test_files/SampleReportScreenShot.pdf', use_ocr=True)
    ocr_text = pdf_1.metadata['ocr_text']
    assert len(ocr_text) > 0

    
def test_msg_text():
    from file_processing.file import File
    msg = File('tests/resources/test_files/Test Email.msg')
    msg_text = msg.metadata['text']
    assert msg_text == 'Body text.\r\n\r\n \r\n\r\n'

    
def test_msg_subject():
    from file_processing.file import File
    msg = File('tests/resources/test_files/Test Email.msg')
    msg_subject = msg.metadata['subject']
    assert msg_subject == 'Test Email'

    
def test_msg_date():
    from file_processing.file import File
    msg = File('tests/resources/test_files/Test Email.msg')
    msg_date = msg.metadata['date']
    assert msg_date == 'Mon, 18 Sep 2023 13:57:16 -0400'

    
def test_msg_sender():
    from file_processing.file import File
    msg = File('tests/resources/test_files/Test Email.msg')
    msg_sender = msg.metadata['sender']
    assert msg_sender == '"Burnett, Taylen (HC/SC)" <Taylen.Burnett@hc-sc.gc.ca>'


def test_png_format():
    from file_processing.file import File
    png_1 = File('tests/resources/test_files/Health_Canada_logo.png')
    png_2 = File('tests/resources/test_files/MapCanada.png')
    assert png_1.metadata['original_format'] == 'GIF'
    assert png_2.metadata['original_format'] == 'PNG'

    
def test_png_mode():
    from file_processing.file import File
    png_1 = File('tests/resources/test_files/Health_Canada_logo.png')
    png_2 = File('tests/resources/test_files/MapCanada.png')
    assert png_1.metadata['mode'] == 'P'
    assert png_2.metadata['mode'] == 'RGBA'

    
def test_png_width():
    from file_processing.file import File
    png_1 = File('tests/resources/test_files/Health_Canada_logo.png')
    png_2 = File('tests/resources/test_files/MapCanada.png')
    assert png_1.metadata['width'] == 303
    assert png_2.metadata['width'] == 3000

    
def test_png_height():
    from file_processing.file import File
    png_1 = File('tests/resources/test_files/Health_Canada_logo.png')
    png_2 = File('tests/resources/test_files/MapCanada.png')
    assert png_1.metadata['height'] == 40
    assert png_2.metadata['height'] == 2408
    
    
def test_excel_sheets():
    from file_processing.file import File 
    exceldoc = File('tests/resources/test_files/Test_excel_file.xlsx')
    exceldoc_sheetnames = exceldoc.metadata['sheet_names']
    assert exceldoc_sheetnames == ['Sheet1', 'Sheet2', 'Sheet3']

    
def test_excel_activesheet():
    from file_processing.file import File
    exceldoc = File('tests/resources/test_files/Test_excel_file.xlsx')
    exceldoc_activesheet = exceldoc.metadata['active_sheet']
    assert str(exceldoc_activesheet) == "<Worksheet \"Sheet3\">"

    
def test_excel_data():
    from file_processing.file import File
    exceldoc = File('tests/resources/test_files/Test_excel_file.xlsx')
    assert len(exceldoc.metadata['data']['Sheet1']) == 10
    assert len(exceldoc.metadata['data']['Sheet2']) == 11
    assert len(exceldoc.metadata['data']['Sheet3']) == 21

    
def test_excel_last_modified_by():
    from file_processing.file import File
    exceldoc = File('tests/resources/test_files/Test_excel_file.xlsx')
    assert exceldoc.metadata['last_modified_by'] == 'Burnett, Taylen (HC/SC)'

    
def test_excel_creator():
    from file_processing.file import File
    exceldoc = File('tests/resources/test_files/Test_excel_file.xlsx')
    assert exceldoc.metadata['creator'] == 'Burnett, Taylen (HC/SC)'

    
def test_pptx_text():
    from file_processing.file import File
    pptx_1 = File('tests/resources/test_files/HealthCanadaOverviewFromWikipedia.pptx')
    pptx_2 = File('tests/resources/test_files/SampleReport.pptx')
    assert len(pptx_1.metadata['text']) == 1655
    assert len(pptx_2.metadata['text']) == 2037


def test_pptx_author():
    from file_processing.file import File
    from pptx import Presentation

    # Paths of test files
    test_pptx_1_path = 'tests/resources/test_files/HealthCanadaOverviewFromWikipedia.pptx'
    test_pptx_2_path = 'tests/resources/test_files/SampleReport.pptx'

    # Arbitrary test author names
    test_author_1 = 'Test Author One'
    test_author_2 = 'Second Test Author'

    # Update test pptx files to have test names
    for x in [(test_pptx_1_path,test_author_1), (test_pptx_2_path, test_author_2)]:
        ppt = Presentation(x[0])
        ppt.core_properties.author = x[1]
        ppt.save(x[0])

    # Test author names match
    pptx_1 = File(test_pptx_1_path)
    pptx_2 = File(test_pptx_2_path)
    assert pptx_1.metadata['author'] == test_author_1
    assert pptx_2.metadata['author'] == test_author_2


def test_pptx_last_modified_by():
    from file_processing.file import File
    from pptx import Presentation

    # Paths of test files
    test_pptx_1_path = 'tests/resources/test_files/HealthCanadaOverviewFromWikipedia.pptx'
    test_pptx_2_path = 'tests/resources/test_files/SampleReport.pptx'

    # Arbitrary test last_modified_by names
    test_last_modified_by_1 = 'Test last_modified_by One'
    test_last_modified_by_2 = 'last_modified_by Test Author'

    # Update test pptx files to have test names
    for x in [(test_pptx_1_path,test_last_modified_by_1), (test_pptx_2_path, test_last_modified_by_2)]:
        ppt = Presentation(x[0])
        ppt.core_properties.last_modified_by = x[1]
        ppt.save(x[0])

    # Test last_modified_by names match
    pptx_1 = File(test_pptx_1_path)
    pptx_2 = File(test_pptx_2_path)
    assert pptx_1.metadata['last_modified_by'] == test_last_modified_by_1
    assert pptx_2.metadata['last_modified_by'] == test_last_modified_by_2

    
def test_pptx_num_slides():
    from file_processing.file import File
    pptx_1 = File('tests/resources/test_files/HealthCanadaOverviewFromWikipedia.pptx')
    pptx_2 = File('tests/resources/test_files/SampleReport.pptx')
    assert pptx_1.metadata['num_slides'] == 4
    assert pptx_2.metadata['num_slides'] == 5

<<<<<<< HEAD
def test_html_text():
    from file_processing.file import File
    txt_1 = File('tests/resources/test_files/Health - Canada.ca.html')
    assert len(txt_1.metadata['text']) == 165405

def test_html_num_lines():
    # indirectly tests lines attribute
    from file_processing.file import File
    txt_1 = File('tests/resources/test_files/Health - Canada.ca.html')
    assert txt_1.metadata['num_lines'] == 3439

def test_html_num_words():
    # indirectly tests words attribute
    from file_processing.file import File
    txt_1 = File('tests/resources/test_files/Health - Canada.ca.html')
    assert txt_1.metadata['num_words'] == 11162
=======
    
def test_xml_text():
    from file_processing.file import File
    txt_1 = File('tests/resources/test_files/Sample.xml')
    assert len(txt_1.metadata['text']) == 4429

    
def test_xml_num_lines():
    # indirectly tests lines attribute
    from file_processing.file import File
    txt_1 = File('tests/resources/test_files/Sample.xml')
    assert txt_1.metadata['num_lines'] == 120

    
def test_xml_num_words():
    # indirectly tests words attribute
    from file_processing.file import File
    txt_1 = File('tests/resources/test_files/Sample.xml')
    assert txt_1.metadata['num_words'] == 336
    

def test_jpeg_format():
    from file_processing.file import File
    jpeg_1 = File('tests/resources/test_files/HealthCanada.jpeg')
    jpeg_2 = File('tests/resources/test_files/MapCanada.jpg')
    assert jpeg_1.metadata['original_format'] == 'JPEG'
    assert jpeg_2.metadata['original_format'] == 'JPEG'

    
def test_jpeg_mode():
    from file_processing.file import File
    jpeg_1 = File('tests/resources/test_files/HealthCanada.jpeg')
    jpeg_2 = File('tests/resources/test_files/MapCanada.jpg')
    assert jpeg_1.metadata['mode'] == 'RGB'
    assert jpeg_2.metadata['mode'] == 'RGB'

    
def test_jpeg_width():
    from file_processing.file import File
    jpeg_1 = File('tests/resources/test_files/HealthCanada.jpeg')
    jpeg_2 = File('tests/resources/test_files/MapCanada.jpg')
    assert jpeg_1.metadata['width'] == 474
    assert jpeg_2.metadata['width'] == 4489

    
def test_jpeg_height():
    from file_processing.file import File
    jpeg_1 = File('tests/resources/test_files/HealthCanada.jpeg')
    jpeg_2 = File('tests/resources/test_files/MapCanada.jpg')
    assert jpeg_1.metadata['height'] == 262
    assert jpeg_2.metadata['height'] == 2896
>>>>>>> 48c27373
<|MERGE_RESOLUTION|>--- conflicted
+++ resolved
@@ -249,24 +249,26 @@
     assert pptx_1.metadata['num_slides'] == 4
     assert pptx_2.metadata['num_slides'] == 5
 
-<<<<<<< HEAD
+    
 def test_html_text():
     from file_processing.file import File
     txt_1 = File('tests/resources/test_files/Health - Canada.ca.html')
     assert len(txt_1.metadata['text']) == 165405
 
+    
 def test_html_num_lines():
     # indirectly tests lines attribute
     from file_processing.file import File
     txt_1 = File('tests/resources/test_files/Health - Canada.ca.html')
     assert txt_1.metadata['num_lines'] == 3439
 
+    
 def test_html_num_words():
     # indirectly tests words attribute
     from file_processing.file import File
     txt_1 = File('tests/resources/test_files/Health - Canada.ca.html')
     assert txt_1.metadata['num_words'] == 11162
-=======
+
     
 def test_xml_text():
     from file_processing.file import File
@@ -317,5 +319,4 @@
     jpeg_1 = File('tests/resources/test_files/HealthCanada.jpeg')
     jpeg_2 = File('tests/resources/test_files/MapCanada.jpg')
     assert jpeg_1.metadata['height'] == 262
-    assert jpeg_2.metadata['height'] == 2896
->>>>>>> 48c27373
+    assert jpeg_2.metadata['height'] == 2896