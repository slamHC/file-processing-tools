--- conflicted
+++ resolved
@@ -117,7 +117,7 @@
     msg_sender = msg.metadata['sender']
     assert msg_sender == '"Burnett, Taylen (HC/SC)" <Taylen.Burnett@hc-sc.gc.ca>'
 
-<<<<<<< HEAD
+
 def test_png_format():
     from file_processing.file import File
     png_1 = File('tests/resources/test_files/Health_Canada_logo.png')
@@ -125,6 +125,7 @@
     assert png_1.metadata['original_format'] == 'GIF'
     assert png_2.metadata['original_format'] == 'PNG'
 
+    
 def test_png_mode():
     from file_processing.file import File
     png_1 = File('tests/resources/test_files/Health_Canada_logo.png')
@@ -132,6 +133,7 @@
     assert png_1.metadata['mode'] == 'P'
     assert png_2.metadata['mode'] == 'RGBA'
 
+    
 def test_png_width():
     from file_processing.file import File
     png_1 = File('tests/resources/test_files/Health_Canada_logo.png')
@@ -139,13 +141,14 @@
     assert png_1.metadata['width'] == 303
     assert png_2.metadata['width'] == 3000
 
+    
 def test_png_height():
     from file_processing.file import File
     png_1 = File('tests/resources/test_files/Health_Canada_logo.png')
     png_2 = File('tests/resources/test_files/MapCanada.png')
     assert png_1.metadata['height'] == 40
     assert png_2.metadata['height'] == 2408
-=======
+    
     
 def test_excel_sheets():
     from file_processing.file import File 
@@ -244,5 +247,4 @@
     pptx_1 = File('tests/resources/test_files/HealthCanadaOverviewFromWikipedia.pptx')
     pptx_2 = File('tests/resources/test_files/SampleReport.pptx')
     assert pptx_1.metadata['num_slides'] == 4
-    assert pptx_2.metadata['num_slides'] == 5
->>>>>>> 83257051
+    assert pptx_2.metadata['num_slides'] == 5