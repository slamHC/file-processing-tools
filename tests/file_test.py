--- conflicted
+++ resolved
@@ -671,7 +671,7 @@
         # Clean up by removing the copied file after the test is done
         os.remove(copy_test_jpeg_path)
 
-<<<<<<< HEAD
+        
 def test_csv_text():
     from file_processing.file import File
     csv_1 = File('tests/resources/test_files/2021_Census_English.csv')
@@ -732,7 +732,7 @@
     finally:
         # Clean up by removing the copied file after the test is done
         os.remove(copy_test_csv_path)
-=======
+        
 
 def test_zip_num_files():
     from file_processing.file import File
@@ -790,5 +790,4 @@
         assert os.path.exists(saved_zip_path)
 
         with zipfile.ZipFile(original_zip_path, 'r') as original_zip, zipfile.ZipFile(saved_zip_path, 'r') as saved_zip:
-            assert set(original_zip.namelist()) == set(saved_zip.namelist()) # Check contents are still the same
->>>>>>> a9a60598
+            assert set(original_zip.namelist()) == set(saved_zip.namelist()) # Check contents are still the same