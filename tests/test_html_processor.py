--- conflicted
+++ resolved
@@ -19,14 +19,8 @@
 
 @pytest.mark.parametrize(variable_names, values)
 def test_save_html_metadata(copy_file, text_length, num_lines, num_words):
-<<<<<<< HEAD
         test_html_metadata(copy_file, text_length, num_lines, num_words)
-=======
-    html = File(copy_file)
-    html.save()
-    test_html_metadata(copy_file, text_length, num_lines, num_words)
 
->>>>>>> 826c06ac
 
 @pytest.mark.parametrize("path", map(lambda x: x[0], values))
 def test_html_invalid_save_location(invalid_save_location):
