'''
From: https://github.com/NielsRogge/Transformers-Tutorials/blob/master/Table%20Transformer/Using_Table_Transformer_for_table_detection_and_table_structure_recognition.ipynb
Also from: https://huggingface.co/docs/transformers/model_doc/table-transformer
and lastly this: https://github.com/microsoft/table-transformer
'''

from transformers import TableTransformerForObjectDetection
from PIL import Image
import pytesseract
import os
import getpass
import os
import pandas as pd
import numpy as np
import matplotlib.pyplot as plt
from table_tools import get_bounding_boxes, remove_duplicate_limits
pytesseract.pytesseract.tesseract_cmd = os.path.join('C:/Users',getpass.getuser(),'AppData/Local/Programs/Tesseract-OCR/tesseract.exe')


class Table:

    # Constructor for the table class. Accepts an image of the table.
    # Todo: accept another data structure as well for building a table without OCR
    def __init__(self, image = None):
        if image != None:
            self.image = image
            self._load_model()
            self._find_bounding_boxes()
            self._calculate_row_column_limits()
            self.extract_table_content()


    def _load_model(self):
        self.model = TableTransformerForObjectDetection.from_pretrained("microsoft/table-transformer-structure-recognition")


    def _find_bounding_boxes(self):
        self.table_structure, self.model = get_bounding_boxes(self.image, self.model)
        self.table_structure = self.table_structure[0]  #[0] as the boxes are returns a list of table structures of length 1

    def _calculate_raw_row_column_limits(self):
        # Use boundaries of bounding boxes to set row and column limits
        self.row_limits = []
        self.column_limits = []
        for box in self.get_bounding_box_list():
            x1,y1,x2,y2 = box
            self.row_limits.append(y1)
            self.row_limits.append(y2)
            self.column_limits.append(x1)
            self.column_limits.append(x2)
        self.row_limits.sort()
        self.column_limits.sort()
        

    def _calculate_row_column_limits(self):
        self._calculate_raw_row_column_limits()
        row_thresh, col_thresh = 8, 16   # threshold is in pixels
        self.row_limits = remove_duplicate_limits(self.row_limits, row_thresh)  
        self.column_limits = remove_duplicate_limits(self.column_limits, col_thresh)

        # Remove left-most and right most column limits to handle clipping issue (temporary fix) and replace them with the image limits
        self.column_limits.sort()
        self.column_limits.pop(0)
        self.column_limits.pop()

        # Add image boundaries to the row and column limits
        width, height = self.image.size
        self.row_limits.append(0)
        self.row_limits.append(height)
        self.column_limits.append(0)
        self.column_limits.append(width)     
        
        self.row_limits = remove_duplicate_limits(self.row_limits, row_thresh)
        self.column_limits = remove_duplicate_limits(self.column_limits, col_thresh)  


<<<<<<< HEAD
=======
    def get_cropped_rows(self):
        self.row_limits.sort()
        cropped_rows = []
        width, height = self.image.size
        x1 = 0
        x2 = width
        y2 = 0
        for limit in self.row_limits:
            y1 = y2
            y2 = limit
            cropped_rows.append(self.image.crop([x1,y1,x2,y2]))
        return cropped_rows
    
    ## TODO: refactor to eliminate code duplication between this method and get_cropped_rows()
    ## TODO: Need to consider that the left most and right most box seems to crop some of the cell
    def get_cropped_columns(self, image):
        self.column_limits.sort()
        x2 = 0
        cropped_columns = []
        width, height = image.size
        y1 = 0
        y2 = height
        for limit in self.column_limits:
            x1 = x2
            x2 = limit
            cropped_columns.append(image.crop([x1,y1,x2,y2]))
        return cropped_columns
>>>>>>> 64105b5e

    def plot_image(self, image):
        plt.figure()
        plt.imshow(image)
        plt.show()


    def extract_table_content(self):
        row_images = get_cropped_rows(self.image, self.row_limits)
        rows = []
        for row in row_images:
            row_cell_text = []
            #row.show()
            if row.size[1] > 0:
                cells = get_cropped_columns(row, self.column_limits)
                for cell in cells:
                    width, height = cell.size
                    if width > 0:
                        cell = cell.resize((int(width*2.5), int(height*2.5)))
                        #self.plot_image(cell)
                        row_cell_text.append((pytesseract.image_to_string(cell)).replace('\n',''))  # replace extra empty line characters added by the OCR
                        #print(row_cell_text[-1])
                rows.append(row_cell_text)
        if len(rows) < 1:  # if read table is only one row
            rows.append(['']*len(rows[0]))
        self.table_data = pd.DataFrame.from_records(rows[1:], columns=rows[0])


    def plot_bounding_boxes(self, file_name):
        # colors for visualization
        COLORS = [[0.000, 0.447, 0.741], [0.850, 0.325, 0.098], [0.929, 0.694, 0.125],
                  [0.494, 0.184, 0.556], [0.466, 0.674, 0.188], [0.301, 0.745, 0.933]]
        
        plt.figure(figsize=(16,10))
        plt.imshow(self.image)
        ax = plt.gca()
        colors = COLORS * 100
        boxes = self.get_bounding_box_list()
        labels = self.get_labels()
        scores = self.get_scores()
        for score, label, (xmin, ymin, xmax, ymax), c in zip(scores, labels, boxes, colors):
            ax.add_patch(plt.Rectangle((xmin, ymin), xmax - xmin, ymax - ymin,
                                    fill=False, color=c, linewidth=3))
            text = f'{self.model.config.id2label[label]}: {score:0.2f}'
            ax.text(xmin, ymin, text, fontsize=15,
                    bbox=dict(facecolor='yellow', alpha=0.5))
        plt.axis('off')
        plt.savefig(file_name + ".jpg")


    def get_as_dataframe(self):
        return self.table_data
    
    def get_bounding_box_list(self):
        return self.table_structure['boxes'].tolist()
    
    def get_labels(self):
        return self.table_structure['labels'].tolist()
    
    def get_scores(self):
        return self.table_structure['scores'].tolist()

    # Extract the table in xlsx format (add other tools for exporting the table in excel format)
    def to_excel(self):
        self.table_data.to_excel(str(self.table_structure['boxes'][0]))         


def get_cropped_rows(image, row_limits):
    row_limits.sort()
    cropped_rows = []
    width, height = image.size
    x1 = 0
    x2 = width
    y2 = 0
    for limit in row_limits:
        y1 = y2
        y2 = limit
        cropped_rows.append(image.crop([x1,y1,x2,y2]))
        # if y2 > 0 :
        #     self.image.crop([x1,y1,x2,y2]).show()
        
    return cropped_rows

## TODO: refactor to eliminate code duplication between this method and get_cropped_rows()
## TODO: Need to consider that the left most and right most box seems to crop some of the cell
def get_cropped_columns(image, column_limits):
    column_limits.sort()
    x2 = 0
    cropped_columns = []
    width, height = image.size
    y1 = 0
    y2 = height
    for limit in column_limits:
        x1 = x2
        x2 = limit
        cropped_columns.append(image.crop([x1,y1,x2,y2]))
        
    return cropped_columns<|MERGE_RESOLUTION|>--- conflicted
+++ resolved
@@ -73,37 +73,6 @@
         self.row_limits = remove_duplicate_limits(self.row_limits, row_thresh)
         self.column_limits = remove_duplicate_limits(self.column_limits, col_thresh)  
 
-
-<<<<<<< HEAD
-=======
-    def get_cropped_rows(self):
-        self.row_limits.sort()
-        cropped_rows = []
-        width, height = self.image.size
-        x1 = 0
-        x2 = width
-        y2 = 0
-        for limit in self.row_limits:
-            y1 = y2
-            y2 = limit
-            cropped_rows.append(self.image.crop([x1,y1,x2,y2]))
-        return cropped_rows
-    
-    ## TODO: refactor to eliminate code duplication between this method and get_cropped_rows()
-    ## TODO: Need to consider that the left most and right most box seems to crop some of the cell
-    def get_cropped_columns(self, image):
-        self.column_limits.sort()
-        x2 = 0
-        cropped_columns = []
-        width, height = image.size
-        y1 = 0
-        y2 = height
-        for limit in self.column_limits:
-            x1 = x2
-            x2 = limit
-            cropped_columns.append(image.crop([x1,y1,x2,y2]))
-        return cropped_columns
->>>>>>> 64105b5e
 
     def plot_image(self, image):
         plt.figure()
@@ -182,9 +151,7 @@
         y1 = y2
         y2 = limit
         cropped_rows.append(image.crop([x1,y1,x2,y2]))
-        # if y2 > 0 :
-        #     self.image.crop([x1,y1,x2,y2]).show()
-        
+
     return cropped_rows
 
 ## TODO: refactor to eliminate code duplication between this method and get_cropped_rows()
