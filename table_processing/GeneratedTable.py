--- conflicted
+++ resolved
@@ -11,11 +11,7 @@
 geometry_options = {'margin': '0.7in'}
 
 class GeneratedTable:
-<<<<<<< HEAD
-    def __init__(self,rows=10,columns=5,row_lines = None, vertical_lines = None, margin='0.7in', multi_row = False, row_height = None): 
-=======
     def __init__(self, rows=10, columns=5, row_lines=None, vertical_lines=None, margin='0.7in', multi_row=False, row_height=None): 
->>>>>>> f1f99ce3
         self.rows = rows
         self.columns = columns 
         self.row_lines = row_lines
@@ -50,21 +46,12 @@
         
 
     def to_pdf(self):
-<<<<<<< HEAD
-        doc = pl.Document(geometry_options=self.geometry_options)
-        self.filename = sd.uuid()
-        self.path = './generated_tables/' + self.filename + '/' + self.filename
-        if not os.path.exists(self.path):
-            os.makedirs('./generated_tables/' + self.filename) 
-
-=======
         self.filename = sd.uuid()
         self.path = './generated_tables/' + self.filename + '/' + self.filename
         if not os.path.exists(self.path):
             os.makedirs('./generated_tables/' + self.filename)
 
         doc = pl.Document(geometry_options=self.geometry_options)
->>>>>>> f1f99ce3
         if self.row_lines == True and self.multi_row == False:
             with doc.create(pl.Center()) as centered:
                 with centered.create(pl.LongTable(self.table_spec, row_height=self.row_height)) as table:
@@ -73,10 +60,6 @@
                     for row in self.df.index:
                         table.add_row(list(self.df.loc[row,:]))
                         table.add_hline()
-<<<<<<< HEAD
-                    
-=======
->>>>>>> f1f99ce3
                 doc.generate_pdf(self.path, compiler='pdflatex')
 
         elif self.row_lines == True and self.multi_row == True :
@@ -110,10 +93,6 @@
                             except Exception as e: #case runs if row is last row
                                 table.add_row(list(self.df.loc[row,:]))
                                 table.add_hline()
-<<<<<<< HEAD
-                                
-=======
->>>>>>> f1f99ce3
                 doc.generate_pdf(self.path, compiler='pdflatex')
 
         else:
@@ -126,10 +105,6 @@
                     for row in self.df.index:
                         table.add_row(list(self.df.loc[row,:]))
                     table.add_hline()
-<<<<<<< HEAD
-                    
-=======
->>>>>>> f1f99ce3
             doc.generate_pdf(self.path, compiler='pdflatex')
 
 
