from pathlib import Path
from txt_processor import TextFileProcessor
from pdf_processor import PdfFileProcessor
from docx_processor import DocxFileProcessor
from ocr_decorator import OCRDecorator
from msg_processor import MsgFileProcessor
from png_processor import PngFileProcessor
from xlsx_processor import xlsxFileProcessor
from pptx_processor import PptxFileProcessor
from rtf_processor import RtfFileProcessor
from html_processor import HtmlFileProcessor
from xml_processor import XmlFileProcessor
from jpeg_processor import JpegFileProcessor
from csv_processor import CsvFileProcessor
from json_processor import JsonFileProcessor
from zip_processor import ZipFileProcessor
<<<<<<< HEAD
from audio_processor import AudioFileProcessor
from transcription_decorator import TranscriptionDecorator
=======
from generic_processor import GenericFileProcessor
>>>>>>> 0d2c7b0c
from py_processor import PyFileProcessor
from errors import UnsupportedFileTypeError, NotOCRApplciableError, NotTranscriptionApplicableError

class File:
    OCR_APPLICABLE_EXTENSIONS = {".pdf", ".jpeg", ".png"}
    TRANSCRIPTION_APPLICABLE_EXTENSIONS = {".mp3", ".wav", ".mp4", ".flac", ".aiff", ".ogg"}

    PROCESSORS = {
        ".csv": CsvFileProcessor,
        ".txt": TextFileProcessor,
        ".pdf": PdfFileProcessor,
        ".docx": DocxFileProcessor,
        ".msg": MsgFileProcessor,
        ".pptx": PptxFileProcessor,
        ".rtf": RtfFileProcessor,
        ".html": HtmlFileProcessor,
        ".xml": XmlFileProcessor,
        ".png": PngFileProcessor,
        ".xlsx": xlsxFileProcessor,
        ".jpeg": JpegFileProcessor,
        ".jpg": JpegFileProcessor,
        ".json": JsonFileProcessor,
        ".zip": ZipFileProcessor,
        ".mp3": AudioFileProcessor,
        ".wav": AudioFileProcessor,
        ".mp4": AudioFileProcessor,
        ".flac": AudioFileProcessor,
        ".aiff": AudioFileProcessor,
        ".ogg": AudioFileProcessor,
        ".py": PyFileProcessor
    }

<<<<<<< HEAD
    def __init__(self, path: str, use_ocr: bool = False, use_transcriber: bool = False) -> None:
        self.path = Path(path)
        self.processor = self._get_processor(use_ocr, use_transcriber)
        self.process()

    def _get_processor(self, use_ocr: bool, use_transcriber: bool) -> 'FileProcessorStrategy':
=======
    def __init__(self, path: str, use_ocr: bool = False, open_file: bool = True) -> None:
        self.path = Path(path)
        self.processor = self._get_processor(use_ocr, open_file)
        if open_file:
            self.process()

    def _get_processor(self, use_ocr: bool, open_file: bool) -> 'FileProcessorStrategy':
>>>>>>> 0d2c7b0c
        extension = self.path.suffix
        processor_class = File.PROCESSORS.get(extension, GenericFileProcessor)
        processor = processor_class(str(self.path), open_file)

        if use_ocr:
            if extension not in File.OCR_APPLICABLE_EXTENSIONS:
                raise NotOCRApplciableError(f"OCR is not applicable for file type {extension}.")
            return OCRDecorator(processor)
        
        if use_transcriber:
            if extension not in File.TRANSCRIPTION_APPLICABLE_EXTENSIONS:
                raise NotTranscriptionApplicableError(f"Transcription is not applicable for file type {extension}.")
            return TranscriptionDecorator(processor)

        return processor



    def save(self, output_path: str = None) -> None:
        self.processor.save(output_path)


    def process(self) -> None:
        return self.processor.process()

    
    @property
    def file_path(self) -> str:
        return self.processor.file_path


    @property
    def file_name(self) -> str:
        return self.processor.file_name


    @property
    def extension(self) -> str:
        return self.processor.extension

    @property
    def size(self) -> str:
        return self.processor.size

    @property
    def modification_time(self) -> str:
        return self.processor.modification_time

    @property
    def access_time(self) -> str:
        return self.processor.access_time

    @property
    def metadata(self) -> dict:
        return self.processor.metadata<|MERGE_RESOLUTION|>--- conflicted
+++ resolved
@@ -14,12 +14,9 @@
 from csv_processor import CsvFileProcessor
 from json_processor import JsonFileProcessor
 from zip_processor import ZipFileProcessor
-<<<<<<< HEAD
 from audio_processor import AudioFileProcessor
 from transcription_decorator import TranscriptionDecorator
-=======
 from generic_processor import GenericFileProcessor
->>>>>>> 0d2c7b0c
 from py_processor import PyFileProcessor
 from errors import UnsupportedFileTypeError, NotOCRApplciableError, NotTranscriptionApplicableError
 
@@ -52,22 +49,12 @@
         ".py": PyFileProcessor
     }
 
-<<<<<<< HEAD
     def __init__(self, path: str, use_ocr: bool = False, use_transcriber: bool = False) -> None:
         self.path = Path(path)
         self.processor = self._get_processor(use_ocr, use_transcriber)
         self.process()
 
     def _get_processor(self, use_ocr: bool, use_transcriber: bool) -> 'FileProcessorStrategy':
-=======
-    def __init__(self, path: str, use_ocr: bool = False, open_file: bool = True) -> None:
-        self.path = Path(path)
-        self.processor = self._get_processor(use_ocr, open_file)
-        if open_file:
-            self.process()
-
-    def _get_processor(self, use_ocr: bool, open_file: bool) -> 'FileProcessorStrategy':
->>>>>>> 0d2c7b0c
         extension = self.path.suffix
         processor_class = File.PROCESSORS.get(extension, GenericFileProcessor)
         processor = processor_class(str(self.path), open_file)
