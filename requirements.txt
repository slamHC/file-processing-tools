wheel==0.40.0
pytest
PyPDF2==3.0.1
pdfminer.six==20221105
python-Levenshtein
scikit-learn
pytesseract==0.3.10
Pillow>=10.0.0
pymupdf>=1.17.0
pdf2image==1.16.3
pandas==2.0.3
torch>=2.0.1 --index-url https://download.pytorch.org/whl/cu118
transformers>=4.30.2
huggingface-hub>=0.16.4
matplotlib>=3.7.2
timm>=0.9.2
<<<<<<< HEAD
python-docx==0.8.11
=======
chardet
>>>>>>> e4dbae9a

#Used To read excel files with pandas
openpyxl>=3.1.2

#Used to generate fake information for the GeneratedTable.py
faker==2.0.5

#Generate a random dataframe
pydbgen==1.0.5

#Used to write Latex using python
pylatex==1.3.4

#Used to create filenames for GeneratedTable.py
shortuuid==1.0.11

#Used to write Excel files
xlsxwriter==3.1.2

# Used for the GUI
dash
dash[diskcache]
celery

# for exe
pyinstaller==5.13.0
pyinstaller-hooks-contrib==2023.3<|MERGE_RESOLUTION|>--- conflicted
+++ resolved
@@ -14,11 +14,8 @@
 huggingface-hub>=0.16.4
 matplotlib>=3.7.2
 timm>=0.9.2
-<<<<<<< HEAD
 python-docx==0.8.11
-=======
 chardet
->>>>>>> e4dbae9a
 
 #Used To read excel files with pandas
 openpyxl>=3.1.2
