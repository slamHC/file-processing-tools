wheel==0.40.0
pytest
PyPDF2==3.0.1
pdfminer.six==20221105
python-Levenshtein
scikit-learn
pytesseract==0.3.10
Pillow>=10.0.0
pymupdf>=1.17.0
pdf2image==1.16.3
pandas==2.0.3
torch>=2.0.1 --index-url https://download.pytorch.org/whl/cu118
transformers>=4.30.2
huggingface-hub>=0.16.4
matplotlib>=3.7.2
timm>=0.9.2

#Used To read excel files with pandas
openpyxl>=3.1.2

#Used to generate fake information for the GeneratedTable.py
faker==2.0.5

#Generate a random dataframe
pydbgen==1.0.5

#Used to write Latex using python
pylatex==1.3.4

#Used to create filenames for GeneratedTable.py
shortuuid==1.0.11

#Used to write Excel files
xlsxwriter==3.1.2
<<<<<<< HEAD
=======

# Used for the GUI
dash
dash[diskcache]
celery

>>>>>>> d063e7cb
# for exe
pyinstaller==5.13.0
pyinstaller-hooks-contrib==2023.3<|MERGE_RESOLUTION|>--- conflicted
+++ resolved
@@ -32,15 +32,12 @@
 
 #Used to write Excel files
 xlsxwriter==3.1.2
-<<<<<<< HEAD
-=======
 
 # Used for the GUI
 dash
 dash[diskcache]
 celery
 
->>>>>>> d063e7cb
 # for exe
 pyinstaller==5.13.0
 pyinstaller-hooks-contrib==2023.3